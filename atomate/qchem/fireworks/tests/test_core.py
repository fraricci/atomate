--- conflicted
+++ resolved
@@ -4,11 +4,10 @@
 
 import numpy as np
 
-from pymatgen.io.qchem.outputs import QCOutput
-
-from atomate.qchem.firetasks.critic2 import ProcessCritic2, RunCritic2
+from atomate.qchem.firetasks.write_inputs import WriteInputFromIOSet
+from atomate.qchem.firetasks.run_calc import RunQChemCustodian
+from atomate.qchem.firetasks.parse_outputs import QChemToDb
 from atomate.qchem.firetasks.fragmenter import FragmentMolecule
-<<<<<<< HEAD
 from atomate.qchem.firetasks.critic2 import RunCritic2, ProcessCritic2
 from atomate.qchem.firetasks.geo_transformations import PerturbGeometry
 from atomate.qchem.fireworks.core import (
@@ -21,17 +20,6 @@
     FrequencyFlatteningTransitionStateFW,
     FragmentFW,
     CubeAndCritic2FW
-=======
-from atomate.qchem.firetasks.parse_outputs import QChemToDb
-from atomate.qchem.firetasks.run_calc import RunQChemCustodian
-from atomate.qchem.firetasks.write_inputs import WriteInputFromIOSet
-from atomate.qchem.fireworks.core import (
-    CubeAndCritic2FW,
-    FragmentFW,
-    FrequencyFlatteningOptimizeFW,
-    OptimizeFW,
-    SinglePointFW,
->>>>>>> bdca9135
 )
 from atomate.utils.testing import AtomateTest
 
