import os
import datetime
from fnmatch import fnmatch
from collections import OrderedDict
import json
import glob
import traceback
from itertools import chain
import copy

from monty.io import zopen
from monty.json import jsanitize
from pymatgen.core import Molecule
from pymatgen.io.qchem.outputs import QCOutput
from pymatgen.io.qchem.inputs import QCInput
from pymatgen.apps.borg.hive import AbstractDrone
from pymatgen.io.babel import BabelMolAdaptor
from pymatgen.symmetry.analyzer import PointGroupAnalyzer

from atomate.utils.utils import get_logger
from atomate import __version__ as atomate_version

__author__ = "Samuel Blau"
__copyright__ = "Copyright 2018, The Materials Project"
__version__ = "0.1"
__maintainer__ = "Samuel Blau"
__email__ = "samblau1@gmail.com"
__status__ = "Alpha"
__date__ = "4/25/18"
__credits__ = "Brandon Wood, Shyam Dwaraknath, Xiaohui Qu, Kiran Mathew, Shyue Ping Ong, Anubhav Jain"

logger = get_logger(__name__)


class QChemDrone(AbstractDrone):
    """
    A QChem drone to parse QChem calculations and insert an organized, searchable entry into the database.
    """

    __version__ = atomate_version  # note: the version is inserted into the task doc

    # Schema def of important keys and sub-keys; used in validation
    schema = {
        "root": {
            "dir_name",
            "input",
            "output",
            "calcs_reversed",
            "smiles",
            "walltime",
            "cputime",
            "formula_pretty",
            "formula_anonymous",
            "chemsys",
            "pointgroup",
            "formula_alphabetical",
        },
        "input": {"initial_molecule", "job_type"},
        "output": {"initial_molecule", "job_type", "final_energy"},
    }

    def __init__(self, runs=None, additional_fields=None):
        """
        Initialize a QChem drone to parse qchem calculations
        Args:
            runs (list): Naming scheme for multiple calcuations in one folder
            additional_fields (dict): dictionary of additional fields to add to output document
        """
        self.runs = runs or list(
            chain.from_iterable(
                [["opt_" + str(ii), "freq_" + str(ii)] for ii in range(10)]
            )
        )
        self.runs = ["orig"] + self.runs
        self.additional_fields = additional_fields or {}

    def assimilate(self, path, input_file, output_file, multirun):
        """
        Parses qchem input and output files and insert the result into the db.

        Args:
            path (str): Path to the directory containing output file
            input_file (str): base name of the input file(s)
            output_file (str): base name of the output file(s)
            multirun (bool): Whether the job to parse includes multiple
                             calculations in one input / output pair.

        Returns:
            d (dict): a task dictionary
        """
        logger.info(f"Getting task doc for base dir :{path}")
        qcinput_files = self.filter_files(path, file_pattern=input_file)
        qcoutput_files = self.filter_files(path, file_pattern=output_file)
        if len(qcinput_files) != len(qcoutput_files):
            if len(qcinput_files) > len(qcoutput_files):
                if list(qcinput_files.items())[0][0] != "orig":
                    raise AssertionError(
                        "Can only have inequal number of input and output files when there is a saved copy of the original input!"
                    )
            else:
                raise AssertionError("Inequal number of input and output files!")
        if len(qcinput_files) > 0 and len(qcoutput_files) > 0:
            d = self.generate_doc(path, qcinput_files, qcoutput_files, multirun)
            self.post_process(path, d)
        else:
            raise ValueError("Either input or output not found!")
        self.validate_doc(d)
        return jsanitize(d, strict=True, allow_bson=True)

    def filter_files(self, path, file_pattern):
        """
        Find the files that match the pattern in the given path and
        return them in an ordered dictionary. The searched for files are
        filtered by the run types defined in self.runs.

        Args:
            path (string): path to the folder
            file_pattern (string): base files to be searched for

        Returns:
            OrderedDict of the names of the files to be processed further.
            The key is set from list of run types: self.runs
        """
        processed_files = OrderedDict()
        files = os.listdir(path)
        for r in self.runs:
            # try subfolder schema
            if r in files:
                for f in os.listdir(os.path.join(path, r)):
                    if fnmatch(f, f"{file_pattern}*"):
                        processed_files[r] = os.path.join(r, f)
            # try extension schema
            else:
                for f in files:
                    if fnmatch(f, f"{file_pattern}.{r}*"):
                        processed_files[r] = f
        if len(processed_files) == 0 or (
            len(processed_files) == 1 and "orig" in processed_files
        ):
            # get any matching file from the folder
            for f in files:
                if fnmatch(f, f"{file_pattern}*"):
                    processed_files["standard"] = f
        return processed_files

    def generate_doc(self, dir_name, qcinput_files, qcoutput_files, multirun):
        try:
            fullpath = os.path.abspath(dir_name)
            d = jsanitize(self.additional_fields, strict=True)
            d["schema"] = {"code": "atomate", "version": QChemDrone.__version__}
            d["dir_name"] = fullpath

            # If a saved "orig" input file is present, parse it incase the error handler made changes
            # to the initial input molecule or rem params, which we might want to filter for later
            if len(qcinput_files) > len(qcoutput_files):
                orig_input = QCInput.from_file(
                    os.path.join(dir_name, qcinput_files.pop("orig"))
                )
                d["orig"] = {}
                d["orig"]["molecule"] = orig_input.molecule.as_dict()
                d["orig"]["molecule"]["charge"] = int(d["orig"]["molecule"]["charge"])
                d["orig"]["rem"] = orig_input.rem
                d["orig"]["opt"] = orig_input.opt
                d["orig"]["pcm"] = orig_input.pcm
                d["orig"]["solvent"] = orig_input.solvent
                d["orig"]["smx"] = orig_input.smx
                d["orig"]["vdw_mode"] = orig_input.vdw_mode
                d["orig"]["van_der_waals"] = orig_input.van_der_waals

            if multirun:
                d["calcs_reversed"] = self.process_qchem_multirun(
                    dir_name, qcinput_files, qcoutput_files
                )
            else:
                d["calcs_reversed"] = [
                    self.process_qchemrun(
                        dir_name, taskname, qcinput_files.get(taskname), output_filename
                    )
                    for taskname, output_filename in qcoutput_files.items()
                ]

            # reverse the calculations data order so newest calc is first
            d["calcs_reversed"].reverse()

            d["structure_change"] = []
            d["warnings"] = {}
            for entry in d["calcs_reversed"]:
                if (
                    "structure_change" in entry
                    and "structure_change" not in d["warnings"]
                ):
                    if entry["structure_change"] != "no_change":
                        d["warnings"]["structure_change"] = True
                if "structure_change" in entry:
                    d["structure_change"].append(entry["structure_change"])
                for key in entry["warnings"]:
                    if key not in d["warnings"]:
                        d["warnings"][key] = True

            d_calc_init = d["calcs_reversed"][-1]
            d_calc_final = d["calcs_reversed"][0]

            d["input"] = {
                "initial_molecule": d_calc_init["initial_molecule"],
                "job_type": d_calc_init["input"]["rem"]["job_type"],
            }
            d["output"] = {
                "initial_molecule": d_calc_final["initial_molecule"],
                "job_type": d_calc_final["input"]["rem"]["job_type"],
                "mulliken": d_calc_final["Mulliken"][-1],
            }
            if "RESP" in d_calc_final:
                d["output"]["resp"] = d_calc_final["RESP"][-1]
            elif "ESP" in d_calc_final:
                d["output"]["esp"] = d_calc_final["ESP"][-1]

            if (
                d["output"]["job_type"] == "opt"
                or d["output"]["job_type"] == "optimization"
            ):
                if "molecule_from_optimized_geometry" in d_calc_final:
                    d["output"]["optimized_molecule"] = d_calc_final[
                        "molecule_from_optimized_geometry"
                    ]
                    d["output"]["final_energy"] = d_calc_final["final_energy"]
                else:
                    d["output"]["final_energy"] = "unstable"
                if d_calc_final["opt_constraint"]:
                    d["output"]["constraint"] = [
                        d_calc_final["opt_constraint"][0],
                        float(d_calc_final["opt_constraint"][6]),
                    ]
            if (
                d["output"]["job_type"] == "freq"
                or d["output"]["job_type"] == "frequency"
            ):
                d["output"]["frequencies"] = d_calc_final["frequencies"]
                d["output"]["enthalpy"] = d_calc_final["total_enthalpy"]
                d["output"]["entropy"] = d_calc_final["total_entropy"]
                if (
                    d["input"]["job_type"] == "opt"
                    or d["input"]["job_type"] == "optimization"
                ):
                    d["output"]["optimized_molecule"] = d_calc_final["initial_molecule"]
                    d["output"]["final_energy"] = d["calcs_reversed"][1]["final_energy"]

            opt_trajectory = []
            calcs = copy.deepcopy(d["calcs_reversed"])
            calcs.reverse()
            for calc in calcs:
                job_type = calc["input"]["rem"]["job_type"]
                if job_type == "opt" or job_type == "optimization":
                    for ii, geom in enumerate(calc["geometries"]):
                        site_properties = {"Mulliken": calc["Mulliken"][ii]}
                        if "RESP" in calc:
                            site_properties["RESP"] = calc["RESP"][ii]
                        mol = Molecule(
                            species=calc["species"],
                            coords=geom,
                            charge=calc["charge"],
                            spin_multiplicity=calc["multiplicity"],
                            site_properties=site_properties,
                        )
                        traj_entry = {"molecule": mol}
                        traj_entry["energy"] = calc["energy_trajectory"][ii]
                        opt_trajectory.append(traj_entry)
            if opt_trajectory != []:
                d["opt_trajectory"] = opt_trajectory

            if "final_energy" not in d["output"]:
                if d_calc_final["final_energy"] != None:
                    d["output"]["final_energy"] = d_calc_final["final_energy"]
                else:
                    d["output"]["final_energy"] = d_calc_final["SCF"][-1][-1][0]

            if d_calc_final["completion"]:
                total_cputime = 0.0
                total_walltime = 0.0
                for calc in d["calcs_reversed"]:
                    if calc["walltime"] is not None:
                        total_walltime += calc["walltime"]
                    if calc["cputime"] is not None:
                        total_cputime += calc["cputime"]
                d["walltime"] = total_walltime
                d["cputime"] = total_cputime
            else:
                d["walltime"] = None
                d["cputime"] = None

            comp = d["output"]["initial_molecule"].composition
            d["formula_pretty"] = comp.reduced_formula
            d["formula_anonymous"] = comp.anonymized_formula
            d["formula_alphabetical"] = comp.alphabetical_formula
            d["chemsys"] = "-".join(sorted(set(d_calc_final["species"])))
            if d_calc_final["point_group"] != None:
                d["pointgroup"] = d_calc_final["point_group"]
            else:
                try:
                    d["pointgroup"] = PointGroupAnalyzer(
                        d["output"]["initial_molecule"]
                    ).sch_symbol
                except ValueError:
                    d["pointgroup"] = "PGA_error"

            bb = BabelMolAdaptor(d["output"]["initial_molecule"])
            pbmol = bb.pybel_mol
            smiles = pbmol.write("smi").split()[0]
            d["smiles"] = smiles

            d["state"] = "successful" if d_calc_final["completion"] else "unsuccessful"
            if "special_run_type" in d:
                if d["special_run_type"] == "frequency_flattener":
                    if d["state"] == "successful":
                        orig_num_neg_freq = sum(
                            1
                            for freq in d["calcs_reversed"][-2]["frequencies"]
                            if freq < 0
                        )
                        orig_energy = d_calc_init["final_energy"]
                        final_num_neg_freq = sum(
                            1 for freq in d_calc_final["frequencies"] if freq < 0
                        )
                        final_energy = d["calcs_reversed"][1]["final_energy"]
                        d["num_frequencies_flattened"] = (
                            orig_num_neg_freq - final_num_neg_freq
                        )
                        if final_num_neg_freq > 0:  # If a negative frequency remains,
                            # and it's too large to ignore,
                            if (
                                final_num_neg_freq > 1
                                or abs(d["output"]["frequencies"][0]) >= 15.0
                            ):
                                d[
                                    "state"
                                ] = "unsuccessful"  # then the flattening was unsuccessful
                        if final_energy > orig_energy:
                            d["warnings"]["energy_increased"] = True

            d["last_updated"] = datetime.datetime.utcnow()
            return d

        except Exception:
            logger.error(traceback.format_exc())
            logger.error(
                "Error in " + os.path.abspath(dir_name) + ".\n" + traceback.format_exc()
            )
            raise

    @staticmethod
    def process_qchemrun(dir_name, taskname, input_file, output_file):
        """
        Process a QChem calculation, aka an input/output pair.
        """
        qchem_input_file = os.path.join(dir_name, input_file)
        qchem_output_file = os.path.join(dir_name, output_file)
        d = QCOutput(qchem_output_file).data
        temp_input = QCInput.from_file(qchem_input_file)
        d["input"] = {}
        d["input"]["molecule"] = temp_input.molecule
        d["input"]["rem"] = temp_input.rem
        d["input"]["opt"] = temp_input.opt
        d["input"]["pcm"] = temp_input.pcm
        d["input"]["solvent"] = temp_input.solvent
        d["input"]["smx"] = temp_input.smx
<<<<<<< HEAD
        d["input"]["vdw_mode"] = orig_input.vdw_mode
        d["input"]["van_der_waals"] = orig_input.van_der_waals
=======
        d["input"]["vdw_mode"] = temp_input.vdw_mode
        d["input"]["van_der_waals"] = temp_input.van_der_waals
>>>>>>> 9533b018
        d["task"] = {"type": taskname, "name": taskname}
        return d

    @staticmethod
    def process_qchem_multirun(dir_name, input_files, output_files):
        """
        Process a QChem run which is known to include multiple calculations
        in a single input/output pair.
        """
        if len(input_files) != 1:
            raise ValueError(
                "ERROR: The drone can only process a directory containing a single input/output pair when each include multiple calculations."
            )
        else:
            for key in input_files:
                to_return = []
                qchem_input_file = os.path.join(dir_name, input_files.get(key))
                qchem_output_file = os.path.join(dir_name, output_files.get(key))
                multi_out = QCOutput.multiple_outputs_from_file(
                    QCOutput, qchem_output_file, keep_sub_files=False
                )
                multi_in = QCInput.from_multi_jobs_file(qchem_input_file)
                for ii, out in enumerate(multi_out):
                    d = out.data
                    d["input"] = {}
                    d["input"]["molecule"] = multi_in[ii].molecule
                    d["input"]["rem"] = multi_in[ii].rem
                    d["input"]["opt"] = multi_in[ii].opt
                    d["input"]["pcm"] = multi_in[ii].pcm
                    d["input"]["solvent"] = multi_in[ii].solvent
                    d["input"]["smx"] = multi_in[ii].smx
                    d["input"]["vdw_mode"] = multi_in[ii].vdw_mode
                    d["input"]["van_der_waals"] = multi_in[ii].van_der_waals
                    d["task"] = {"type": key, "name": "calc" + str(ii)}
                    to_return.append(d)
            return to_return

    @staticmethod
    def post_process(dir_name, d):
        """
        Post-processing for various files other than the QChem input and output files.
        """
        logger.info(f"Post-processing dir:{dir_name}")
        fullpath = os.path.abspath(dir_name)
        filenames = glob.glob(os.path.join(fullpath, "custodian.json*"))
        if len(filenames) >= 1:
            with zopen(filenames[0], "rt") as f:
                d["custodian"] = json.load(f)
        filenames = glob.glob(os.path.join(fullpath, "solvent_data*"))
        if len(filenames) >= 1:
            with zopen(filenames[0], "rt") as f:
                d["custom_smd"] = f.readlines()[0]
        filenames = glob.glob(os.path.join(fullpath, "processed_critic2.json*"))
        if len(filenames) >= 1:
            with zopen(filenames[0], "rt") as f:
                d["critic2"] = {}
                d["critic2"]["processed"] = json.load(f)
            filenames = glob.glob(os.path.join(fullpath, "cpreport.json*"))
            if len(filenames) >= 1:
                with zopen(filenames[0], "rt") as f:
                    d["critic2"]["CP"] = json.load(f)
            filenames = glob.glob(os.path.join(fullpath, "yt.json*"))
            if len(filenames) >= 1:
                with zopen(filenames[0], "rt") as f:
                    d["critic2"]["YT"] = json.load(f)
            filenames = glob.glob(os.path.join(fullpath, "bonding.json*"))
            if len(filenames) >= 1:
                with zopen(filenames[0], "rt") as f:
                    d["critic2"]["bonding"] = json.load(f)

    def validate_doc(self, d):
        """
        Sanity check, aka make sure all the important keys are set. Note that a failure
        to pass validation is unfortunately unlikely to be noticed by a user.
        """
        for k, v in self.schema.items():
            diff = v.difference(set(d.get(k, d).keys()))
            if diff:
                logger.warning(f"The keys {diff} in {k} not set")

    @staticmethod
    def get_valid_paths(self, path):
        return [path]<|MERGE_RESOLUTION|>--- conflicted
+++ resolved
@@ -362,13 +362,8 @@
         d["input"]["pcm"] = temp_input.pcm
         d["input"]["solvent"] = temp_input.solvent
         d["input"]["smx"] = temp_input.smx
-<<<<<<< HEAD
-        d["input"]["vdw_mode"] = orig_input.vdw_mode
-        d["input"]["van_der_waals"] = orig_input.van_der_waals
-=======
         d["input"]["vdw_mode"] = temp_input.vdw_mode
         d["input"]["van_der_waals"] = temp_input.van_der_waals
->>>>>>> 9533b018
         d["task"] = {"type": taskname, "name": taskname}
         return d
 
