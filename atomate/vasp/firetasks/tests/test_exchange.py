--- conflicted
+++ resolved
@@ -14,14 +14,10 @@
 
 from atomate.utils.testing import AtomateTest
 
-<<<<<<< HEAD
 from pymatgen.core.structure import Structure
 from pymatgen.util.testing import PymatgenTest
 from pymatgen.io.vasp import Incar, Poscar, Potcar, Kpoints
 from pymatgen.io.vasp.sets import MPRelaxSet
-=======
-from pymatgen.core import Structure
->>>>>>> b9ad04e3
 
 __author__ = "Nathan C. Frey"
 __email__ = "ncfrey@lbl.gov"
